--- conflicted
+++ resolved
@@ -266,7 +266,6 @@
 	"json":    envBool,
 	"name":    envStringNSlice,
 	// "writable": envBool, // set above for now
-<<<<<<< HEAD
 	"force":           envBool,
 	"update":          envBool,
 	"notest":          envBool,
@@ -275,19 +274,9 @@
 	"builder":         envStringNSlice,
 	"library":         envStringNSlice,
 	"nohttps":         envBool,
+	"tmpdir":          envStringNSlice,
 	"docker-username": envStringNSlice,
 	"docker-password": envStringNSlice,
-=======
-	"force":    envBool,
-	"update":   envBool,
-	"notest":   envBool,
-	"remote":   envBool,
-	"detached": envBool,
-	"builder":  envStringNSlice,
-	"library":  envStringNSlice,
-	"tmpdir":   envStringNSlice,
-	"nohttps":  envBool,
->>>>>>> 963705a8
 
 	// capability flags (and others)
 	"user":  envStringNSlice,
