--- conflicted
+++ resolved
@@ -20,7 +20,6 @@
 )
 
 var (
-<<<<<<< HEAD
 	remote         bool
 	builderURL     string
 	detached       bool
@@ -33,23 +32,9 @@
 	noTest         bool
 	sections       []string
 	noHTTPS        bool
+	tmpDir         string
 	dockerUsername string
 	dockerPassword string
-=======
-	remote     bool
-	builderURL string
-	detached   bool
-	libraryURL string
-	isJSON     bool
-	sandbox    bool
-	writable   bool
-	force      bool
-	update     bool
-	noTest     bool
-	sections   []string
-	tmpDir     string
-	noHTTPS    bool
->>>>>>> 963705a8
 )
 
 var buildflags = pflag.NewFlagSet("BuildFlags", pflag.ExitOnError)
