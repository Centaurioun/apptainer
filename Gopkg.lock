# This file is autogenerated, do not edit; changes may be undone by the next 'dep ensure'.


[[projects]]
  name = "github.com/Microsoft/go-winio"
  packages = ["."]
  revision = "7da180ee92d8bd8bb8c37fc560e673e6557c392f"
  version = "v0.4.7"

[[projects]]
  branch = "master"
  name = "github.com/alexflint/go-filemutex"
  packages = ["."]
  revision = "d358565f3c3f5334209f1e80693e4f621650c489"

[[projects]]
  branch = "master"
  name = "github.com/beorn7/perks"
  packages = ["quantile"]
  revision = "3a771d992973f24aa725d07868b467d1ddfceafb"

[[projects]]
  name = "github.com/blang/semver"
  packages = ["."]
  revision = "2ee87856327ba09384cabd113bc6b5d174e9ec0f"
  version = "v3.5.1"

[[projects]]
  name = "github.com/containernetworking/cni"
  packages = [
    "libcni",
    "pkg/invoke",
    "pkg/skel",
    "pkg/types",
    "pkg/types/020",
    "pkg/types/current",
    "pkg/version"
  ]
  revision = "a7885cb6f8ab03fba07852ded351e4f5e7a112bf"
  version = "v0.6.0"

[[projects]]
  branch = "master"
  name = "github.com/containernetworking/plugins"
  packages = [
    "pkg/ip",
    "pkg/ipam",
    "pkg/ns",
    "pkg/utils",
    "pkg/utils/hwaddr",
    "pkg/utils/sysctl",
    "plugins/ipam/dhcp",
    "plugins/ipam/host-local",
    "plugins/ipam/host-local/backend",
    "plugins/ipam/host-local/backend/allocator",
    "plugins/ipam/host-local/backend/disk",
    "plugins/ipam/static",
    "plugins/main/bridge",
    "plugins/main/host-device",
    "plugins/main/ipvlan",
    "plugins/main/loopback",
    "plugins/main/macvlan",
    "plugins/main/ptp",
    "plugins/main/vlan",
    "plugins/meta/bandwidth",
    "plugins/meta/flannel",
    "plugins/meta/portmap",
    "plugins/meta/tuning"
  ]
  revision = "2b8b1ac0af4568e928d96ccc5f47b075416eeabd"

[[projects]]
  branch = "master"
  name = "github.com/containerd/continuity"
  packages = ["pathdriver"]
  revision = "246e49050efdf45e8f17fbbcf1547ee376f9939e"

[[projects]]
  branch = "master"
  name = "github.com/containers/image"
  packages = [
    "copy",
    "directory/explicitfilepath",
    "docker",
    "docker/archive",
    "docker/daemon",
    "docker/policyconfiguration",
    "docker/reference",
    "docker/tarfile",
    "image",
    "internal/tmpdir",
    "manifest",
    "oci/archive",
    "oci/internal",
    "oci/layout",
    "pkg/compression",
    "pkg/docker/config",
    "pkg/strslice",
    "pkg/tlsclientconfig",
    "signature",
    "transports",
    "types",
    "version"
  ]
  revision = "2e4f799f5eba49a2498d2793cfb2a4bc823ca3f6"

[[projects]]
  branch = "master"
  name = "github.com/containers/storage"
  packages = [
    "pkg/archive",
    "pkg/fileutils",
    "pkg/homedir",
    "pkg/idtools",
    "pkg/ioutils",
    "pkg/longpath",
    "pkg/mount",
    "pkg/pools",
    "pkg/promise",
    "pkg/system"
  ]
  revision = "88d80428f9b146f8f9fe7e2e8cc8688a5aae1a4e"

[[projects]]
  name = "github.com/coreos/go-iptables"
  packages = ["iptables"]
  revision = "b5b1876b170881a8259f036445ee89c8669db386"
  version = "v0.3.0"

[[projects]]
  name = "github.com/coreos/go-systemd"
  packages = ["activation"]
  revision = "39ca1b05acc7ad1220e09f133283b8859a8b71ab"
  version = "v17"

[[projects]]
  name = "github.com/cpuguy83/go-md2man"
  packages = ["md2man"]
  revision = "20f5889cbdc3c73dbd2862796665e7c465ade7d1"
  version = "v1.0.8"

[[projects]]
  branch = "master"
  name = "github.com/d2g/dhcp4"
  packages = ["."]
  revision = "a1d1b6c41b1ce8a71a5121a9cee31809c4707d9c"

[[projects]]
  branch = "master"
  name = "github.com/d2g/dhcp4client"
  packages = ["."]
  revision = "e612998962035b93ba16cfd1ad2f3221985c1b8c"

[[projects]]
  branch = "master"
  name = "github.com/docker/distribution"
  packages = [
    ".",
    "digestset",
    "metrics",
    "reference",
    "registry/api/errcode",
    "registry/api/v2",
    "registry/client",
    "registry/client/auth/challenge",
    "registry/client/transport",
    "registry/storage/cache",
    "registry/storage/cache/memory"
  ]
  revision = "749f6afb4572201e3c37325d0ffedb6f32be8950"

[[projects]]
  name = "github.com/docker/docker"
  packages = [
    "api",
    "api/types",
    "api/types/blkiodev",
    "api/types/container",
    "api/types/events",
    "api/types/filters",
    "api/types/image",
    "api/types/mount",
    "api/types/network",
    "api/types/registry",
    "api/types/strslice",
    "api/types/swarm",
    "api/types/swarm/runtime",
    "api/types/time",
    "api/types/versions",
    "api/types/volume",
    "client",
    "pkg/homedir",
    "pkg/idtools",
    "pkg/mount",
    "pkg/system"
  ]
  revision = "da99009bbb1165d1ac5688b5c81d2f589d418341"

[[projects]]
  name = "github.com/docker/docker-credential-helpers"
  packages = [
    "client",
    "credentials"
  ]
  revision = "d68f9aeca33f5fd3f08eeae5e9d175edf4e731d1"
  version = "v0.6.0"

[[projects]]
  name = "github.com/docker/go-connections"
  packages = [
    "nat",
    "sockets",
    "tlsconfig"
  ]
  revision = "3ede32e2033de7505e6500d6c868c2b9ed9f169d"
  version = "v0.3.0"

[[projects]]
  branch = "master"
  name = "github.com/docker/go-metrics"
  packages = ["."]
  revision = "399ea8c73916000c64c2c76e8da00ca82f8387ab"

[[projects]]
  name = "github.com/docker/go-units"
  packages = ["."]
  revision = "47565b4f722fb6ceae66b95f853feed578a4a51c"
  version = "v0.3.3"

[[projects]]
  branch = "master"
  name = "github.com/docker/libtrust"
  packages = ["."]
  revision = "aabc10ec26b754e797f9028f4589c5b7bd90dc20"

[[projects]]
  name = "github.com/ghodss/yaml"
  packages = ["."]
  revision = "0ca9ea5df5451ffdf184b4428c902747c2c11cd7"
  version = "v1.0.0"

[[projects]]
  branch = "master"
  name = "github.com/globalsign/mgo"
  packages = [
    "bson",
    "internal/json"
  ]
  revision = "113d3961e7311526535a1ef7042196563d442761"

[[projects]]
  name = "github.com/gogo/protobuf"
  packages = ["proto"]
  revision = "1adfc126b41513cc696b209667c8656ea7aac67c"
  version = "v1.0.0"

[[projects]]
  branch = "master"
  name = "github.com/golang/glog"
  packages = ["."]
  revision = "23def4e6c14b4da8ac2ed8007337bc5eb5007998"

[[projects]]
  name = "github.com/golang/protobuf"
  packages = ["proto"]
  revision = "b4deda0973fb4c70b50d226b1af49f3da59f5265"
  version = "v1.1.0"

[[projects]]
  name = "github.com/gorilla/context"
  packages = ["."]
  revision = "08b5f424b9271eedf6f9f0ce86cb9396ed337a42"
  version = "v1.1.1"

[[projects]]
  name = "github.com/gorilla/mux"
  packages = ["."]
  revision = "e3702bed27f0d39777b0b37b664b6280e8ef8fbf"
  version = "v1.6.2"

[[projects]]
  name = "github.com/gorilla/websocket"
  packages = ["."]
  revision = "ea4d1f681babbce9545c9c5f3d5194a789c89f5b"
  version = "v1.2.0"

[[projects]]
  branch = "master"
  name = "github.com/hashicorp/errwrap"
  packages = ["."]
  revision = "7554cd9344cec97297fa6649b055a8c98c2a1e55"

[[projects]]
  branch = "master"
  name = "github.com/hashicorp/go-multierror"
  packages = ["."]
  revision = "b7773ae218740a7be65057fc60b366a49b538a44"

[[projects]]
  name = "github.com/inconshreveable/mousetrap"
  packages = ["."]
  revision = "76626ae9c91c4f2a10f34cad8ce83ea42c93bb75"
  version = "v1.0"

[[projects]]
  branch = "master"
  name = "github.com/j-keck/arping"
  packages = ["."]
  revision = "2cf9dc699c5640a7e2c81403a44127bf28033600"

[[projects]]
  name = "github.com/mattn/go-runewidth"
  packages = ["."]
  revision = "9e777a8366cce605130a531d2cd6363d07ad7317"
  version = "v0.0.2"

[[projects]]
  name = "github.com/mattn/go-shellwords"
  packages = ["."]
  revision = "02e3cf038dcea8290e44424da473dd12be796a8a"
  version = "v1.0.3"

[[projects]]
  name = "github.com/matttproud/golang_protobuf_extensions"
  packages = ["pbutil"]
  revision = "c12348ce28de40eed0136aa2b644d0ee0650e56c"
  version = "v1.0.1"

[[projects]]
  branch = "master"
  name = "github.com/mtrmac/gpgme"
  packages = ["."]
  revision = "b2432428689ca58c2b8e8dea9449d3295cf96fc9"

[[projects]]
  name = "github.com/opencontainers/go-digest"
  packages = ["."]
  revision = "279bed98673dd5bef374d3b6e4b09e2af76183bf"
  version = "v1.0.0-rc1"

[[projects]]
  branch = "master"
  name = "github.com/opencontainers/image-spec"
  packages = [
    "schema",
    "specs-go",
    "specs-go/v1"
  ]
  revision = "e562b04403929d582d449ae5386ff79dd7961a11"

[[projects]]
  branch = "master"
  name = "github.com/opencontainers/image-tools"
  packages = ["image"]
  revision = "c95f76cbae7433449f3a09f329ef816a1a0d16b3"

[[projects]]
  name = "github.com/opencontainers/runc"
  packages = [
    "libcontainer/system",
    "libcontainer/user"
  ]
  revision = "baf6536d6259209c3edfa2b22237af82942d3dfa"
  version = "v0.1.1"

[[projects]]
  name = "github.com/opencontainers/runtime-spec"
  packages = ["specs-go"]
  revision = "4e3b9264a330d094b0386c3703c5f379119711e8"
  version = "v1.0.1"

[[projects]]
  name = "github.com/opencontainers/runtime-tools"
  packages = [
    "error",
    "filepath",
    "generate",
    "generate/seccomp",
    "specerror",
    "validate"
  ]
  revision = "1c243a8a8eb44d491790798afc9b634c6f6a6380"
  version = "v0.6.0"

[[projects]]
  name = "github.com/pkg/errors"
  packages = ["."]
  revision = "645ef00459ed84a119197bfb8d8205042c6df63d"
  version = "v0.8.0"

[[projects]]
  branch = "master"
  name = "github.com/pquerna/ffjson"
  packages = [
    "fflib/v1",
    "fflib/v1/internal"
  ]
  revision = "d49c2bc1aa135aad0c6f4fc2056623ec78f5d5ac"

[[projects]]
  branch = "master"
  name = "github.com/prometheus/client_golang"
  packages = [
    "prometheus",
    "prometheus/promhttp"
  ]
  revision = "faf4ec335fe01ae5a6a0eaa34a5a9333bfbd1a30"

[[projects]]
  branch = "master"
  name = "github.com/prometheus/client_model"
  packages = ["go"]
  revision = "99fa1f4be8e564e8a6b613da7fa6f46c9edafc6c"

[[projects]]
  branch = "master"
  name = "github.com/prometheus/common"
  packages = [
    "expfmt",
    "internal/bitbucket.org/ww/goautoneg",
    "model"
  ]
  revision = "7600349dcfe1abd18d72d3a1770870d9800a7801"

[[projects]]
  branch = "master"
  name = "github.com/prometheus/procfs"
  packages = [
    ".",
    "internal/util",
    "nfs",
    "xfs"
  ]
  revision = "7d6f385de8bea29190f15ba9931442a0eaef9af7"

[[projects]]
  name = "github.com/russross/blackfriday"
  packages = ["."]
  revision = "55d61fa8aa702f59229e6cff85793c22e580eaf5"
  version = "v1.5.1"

[[projects]]
<<<<<<< HEAD
  branch = "master"
  name = "github.com/safchain/ethtool"
  packages = ["."]
  revision = "6e3f4faa84e1d8d48afec75ed064cf3611d3f8bf"
=======
  name = "github.com/seccomp/libseccomp-golang"
  packages = ["."]
  revision = "e3496e3a417d1dc9ecdceca5af2513271fed37a0"
  version = "v0.9.0"
>>>>>>> 17179af0

[[projects]]
  name = "github.com/sirupsen/logrus"
  packages = ["."]
  revision = "c155da19408a8799da419ed3eeb0cb5db0ad5dbc"
  version = "v1.0.5"

[[projects]]
  branch = "master"
  name = "github.com/spf13/cobra"
  packages = [
    ".",
    "doc"
  ]
  revision = "1e58aa3361fd650121dceeedc399e7189c05674a"

[[projects]]
  name = "github.com/spf13/pflag"
  packages = ["."]
  revision = "583c0c0531f06d5278b7d917446061adc344b5cd"
  version = "v1.0.1"

[[projects]]
  branch = "master"
  name = "github.com/syndtr/gocapability"
  packages = ["capability"]
  revision = "33e07d32887e1e06b7c025f27ce52f62c7990bc0"

[[projects]]
  name = "github.com/vishvananda/netlink"
  packages = [
    ".",
    "nl"
  ]
  revision = "a2ad57a690f3caf3015351d2d6e1c0b95c349752"
  version = "v1.0.0"

[[projects]]
  branch = "master"
  name = "github.com/vishvananda/netns"
  packages = ["."]
  revision = "be1fbeda19366dea804f00efff2dd73a1642fdcc"

[[projects]]
  branch = "master"
  name = "github.com/xeipuuv/gojsonpointer"
  packages = ["."]
  revision = "4e3ac2762d5f479393488629ee9370b50873b3a6"

[[projects]]
  branch = "master"
  name = "github.com/xeipuuv/gojsonreference"
  packages = ["."]
  revision = "bd5ef7bd5415a7ac448318e64f11a24cd21e594b"

[[projects]]
  branch = "master"
  name = "github.com/xeipuuv/gojsonschema"
  packages = ["."]
  revision = "1d523034197ff1f222f6429836dd36a2457a1874"

[[projects]]
  branch = "master"
  name = "go4.org"
  packages = ["errorutil"]
  revision = "9599cf28b011184741f249bd9f9330756b506cbc"

[[projects]]
  branch = "master"
  name = "golang.org/x/crypto"
  packages = [
    "cast5",
    "openpgp",
    "openpgp/armor",
    "openpgp/clearsign",
    "openpgp/elgamal",
    "openpgp/errors",
    "openpgp/packet",
    "openpgp/s2k",
    "ssh/terminal"
  ]
  revision = "027cca12c2d63e3d62b670d901e8a2c95854feec"

[[projects]]
  branch = "master"
  name = "golang.org/x/net"
  packages = [
    "context",
    "context/ctxhttp",
    "internal/socks",
    "proxy"
  ]
  revision = "db08ff08e8622530d9ed3a0e8ac279f6d4c02196"

[[projects]]
  branch = "master"
  name = "golang.org/x/sys"
  packages = [
    "unix",
    "windows"
  ]
  revision = "6c888cc515d3ed83fc103cf1d84468aad274b0a7"

[[projects]]
  name = "gopkg.in/cheggaaa/pb.v1"
  packages = ["."]
  revision = "2af8bbdea9e99e83b3ac400d8f6b6d1b8cbbf338"
  version = "v1.0.25"

[[projects]]
  name = "gopkg.in/yaml.v2"
  packages = ["."]
  revision = "5420a8b6744d3b0345ab293f6fcba19c978f1183"
  version = "v2.2.1"

[solve-meta]
  analyzer-name = "dep"
  analyzer-version = 1
<<<<<<< HEAD
  inputs-digest = "c4a9a3af8e0bd87b7b6ae723a884e645192bc6bb29ab8e052b0dadd5c0e8fae4"
=======
  inputs-digest = "604eab989a4ed61574a47d95fed40cbb791b4a6386e8dfd2ffc751ce98065968"
>>>>>>> 17179af0
  solver-name = "gps-cdcl"
  solver-version = 1<|MERGE_RESOLUTION|>--- conflicted
+++ resolved
@@ -24,6 +24,12 @@
   packages = ["."]
   revision = "2ee87856327ba09384cabd113bc6b5d174e9ec0f"
   version = "v3.5.1"
+
+[[projects]]
+  branch = "master"
+  name = "github.com/containerd/continuity"
+  packages = ["pathdriver"]
+  revision = "246e49050efdf45e8f17fbbcf1547ee376f9939e"
 
 [[projects]]
   name = "github.com/containernetworking/cni"
@@ -71,12 +77,6 @@
 
 [[projects]]
   branch = "master"
-  name = "github.com/containerd/continuity"
-  packages = ["pathdriver"]
-  revision = "246e49050efdf45e8f17fbbcf1547ee376f9939e"
-
-[[projects]]
-  branch = "master"
   name = "github.com/containers/image"
   packages = [
     "copy",
@@ -440,17 +440,16 @@
   version = "v1.5.1"
 
 [[projects]]
-<<<<<<< HEAD
   branch = "master"
   name = "github.com/safchain/ethtool"
   packages = ["."]
   revision = "6e3f4faa84e1d8d48afec75ed064cf3611d3f8bf"
-=======
+
+[[projects]]
   name = "github.com/seccomp/libseccomp-golang"
   packages = ["."]
   revision = "e3496e3a417d1dc9ecdceca5af2513271fed37a0"
   version = "v0.9.0"
->>>>>>> 17179af0
 
 [[projects]]
   name = "github.com/sirupsen/logrus"
@@ -569,10 +568,6 @@
 [solve-meta]
   analyzer-name = "dep"
   analyzer-version = 1
-<<<<<<< HEAD
-  inputs-digest = "c4a9a3af8e0bd87b7b6ae723a884e645192bc6bb29ab8e052b0dadd5c0e8fae4"
-=======
-  inputs-digest = "604eab989a4ed61574a47d95fed40cbb791b4a6386e8dfd2ffc751ce98065968"
->>>>>>> 17179af0
+  inputs-digest = "e5b94179809f0e1454c154409e1ac985fd7b788d9bca8fda8efa4e04397b7f9a"
   solver-name = "gps-cdcl"
   solver-version = 1