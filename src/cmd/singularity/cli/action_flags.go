--- conflicted
+++ resolved
@@ -41,6 +41,7 @@
 	Nvidia          bool
 	NoHome          bool
 	NoInit          bool
+	NoNvidia        bool
 
 	NetNamespace  bool
 	UtsNamespace  bool
@@ -141,17 +142,13 @@
 
 	// --apply-cgroups
 	actionFlags.StringVar(&CgroupsPath, "apply-cgroups", "", "Apply cgroups from file for container processes (requires root privileges)")
-<<<<<<< HEAD
-	actionFlags.SetAnnotation("cgroups-profile", "argtag", []string{"<path>"})
+	actionFlags.SetAnnotation("apply-cgroups", "argtag", []string{"<path>"})
+	actionFlags.SetAnnotation("apply-cgroups", "envkey", []string{"APPLY_CGROUPS"})
 
 	// hidden flag to handle SINGULARITY_CONTAINLIBS environment variable
 	actionFlags.StringSliceVar(&ContainLibsPath, "containlibs", []string{}, "")
 	actionFlags.Lookup("containlibs").Hidden = true
 	actionFlags.SetAnnotation("containlibs", "envkey", []string{"CONTAINLIBS"})
-=======
-	actionFlags.SetAnnotation("apply-cgroups", "argtag", []string{"<path>"})
-	actionFlags.SetAnnotation("apply-cgroups", "envkey", []string{"APPLY_CGROUPS"})
->>>>>>> 722cd982
 }
 
 // initBoolVars initializes flags that take a boolean argument
@@ -195,6 +192,11 @@
 	// --no-init
 	actionFlags.BoolVar(&NoInit, "no-init", false, "Do NOT start shim process with --pid.")
 	actionFlags.SetAnnotation("no-init", "envkey", []string{"NO_INIT", "NOSHIMINIT"})
+
+	// hidden flag to disable nvidia bindings when 'always use nv = yes'
+	actionFlags.BoolVar(&NoNvidia, "no-nv", false, "")
+	actionFlags.Lookup("no-nv").Hidden = true
+	actionFlags.SetAnnotation("no-nv", "envkey", []string{"NV_OFF", "NO_NV"})
 }
 
 // initNamespaceVars initializes flags that take toggle namespace support
