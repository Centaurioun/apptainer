environmentdir = $(libexecdir)/singularity/bootstrap-scripts/

dist_environment_SCRIPTS = environment.tar

# This isn't to be run via the build because it requires sudoi such that the
# permissions inside the tarball are correct. The resulting environment.tar
# output should be commited and updated as necessary and included within the
# Singularity source tree.
tar:
	sudo install -d -m 0755 newroot/singularity.d
	sudo install -d -m 0755 newroot/singularity.d/env
	sudo install -d -m 0755 newroot/singularity.d/actions
	sudo install -d -m 0755 newroot/dev
	sudo install -d -m 0755 newroot/etc
	sudo install -d -m 0755 newroot/home
	sudo install -d -m 0755 newroot/proc
	sudo install -d -m 0755 newroot/root
	sudo install -d -m 0755 newroot/sys
	sudo install -d -m 0755 newroot/tmp
	sudo install -d -m 0755 newroot/var
	sudo install -d -m 0755 newroot/var/tmp
	sudo install -m 0755 /dev/null newroot/etc/hosts
	sudo install -m 0755 /dev/null newroot/etc/resolv.conf
	sudo install -m 0755 /dev/null newroot/etc/passwd
	sudo install -m 0755 /dev/null newroot/etc/group
<<<<<<< HEAD
	sudo install -m 0755 runscript newroot/singularity.d/
	sudo install -m 0755 run shell exec newroot/singularity.d/actions/
	sudo install -m 0755 01-base.sh newroot/singularity.d/env/
	sudo install -m 0755 99-environment.sh newroot/singularity.d/env/
	sudo ln -sf singularity.d/runscript newroot/singularity
	sudo ln -sf singularity.d/env/99-environment.sh newroot/environment
=======
	sudo install -m 0755 runscript newroot/.singularity/
	sudo install -m 0755 run shell exec newroot/.singularity/actions/
	sudo install -m 0755 01-base.sh newroot/.singularity/env/
	sudo install -m 0755 99-environment.sh newroot/.singularity/env/
	sudo ln -sf .singularity/runscript newroot/singularity
	sudo ln -sf .singularity/env/99-environment.sh newroot/environment
	sudo ln -sf .singularity/actions/run newroot/.run
	sudo ln -sf .singularity/actions/shell newroot/.shell
	sudo ln -sf .singularity/actions/exec newroot/.exec
>>>>>>> 832b1449
	cd newroot; tar czf ../environment.tar .
	sudo rm -rf newroot

MAINTAINERCLEANFILES = Makefile.in<|MERGE_RESOLUTION|>--- conflicted
+++ resolved
@@ -23,24 +23,15 @@
 	sudo install -m 0755 /dev/null newroot/etc/resolv.conf
 	sudo install -m 0755 /dev/null newroot/etc/passwd
 	sudo install -m 0755 /dev/null newroot/etc/group
-<<<<<<< HEAD
 	sudo install -m 0755 runscript newroot/singularity.d/
 	sudo install -m 0755 run shell exec newroot/singularity.d/actions/
 	sudo install -m 0755 01-base.sh newroot/singularity.d/env/
 	sudo install -m 0755 99-environment.sh newroot/singularity.d/env/
 	sudo ln -sf singularity.d/runscript newroot/singularity
 	sudo ln -sf singularity.d/env/99-environment.sh newroot/environment
-=======
-	sudo install -m 0755 runscript newroot/.singularity/
-	sudo install -m 0755 run shell exec newroot/.singularity/actions/
-	sudo install -m 0755 01-base.sh newroot/.singularity/env/
-	sudo install -m 0755 99-environment.sh newroot/.singularity/env/
-	sudo ln -sf .singularity/runscript newroot/singularity
-	sudo ln -sf .singularity/env/99-environment.sh newroot/environment
-	sudo ln -sf .singularity/actions/run newroot/.run
-	sudo ln -sf .singularity/actions/shell newroot/.shell
-	sudo ln -sf .singularity/actions/exec newroot/.exec
->>>>>>> 832b1449
+	sudo ln -sf singularity.d/actions/run newroot/.run
+	sudo ln -sf singularity.d/actions/shell newroot/.shell
+	sudo ln -sf singularity.d/actions/exec newroot/.exec
 	cd newroot; tar czf ../environment.tar .
 	sudo rm -rf newroot
 
