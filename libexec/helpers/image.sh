#!/bin/bash
#
# Copyright (c) 2017, SingularityWare, LLC. All rights reserved.
#
# See the COPYRIGHT.md file at the top-level directory of this distribution and at
# https://github.com/singularityware/singularity/blob/master/COPYRIGHT.md.
#
# This file is part of the Singularity Linux container project. It is subject to the license
# terms in the LICENSE.md file found in the top-level directory of this distribution and
# at https://github.com/singularityware/singularity/blob/master/LICENSE.md. No part
# of Singularity, including this file, may be copied, modified, propagated, or distributed
# except according to the terms contained in the LICENSE.md file.


## Basic sanity
if [ -z "$SINGULARITY_libexecdir" ]; then
    echo "Could not identify the Singularity libexecdir."
    exit 1
fi

## Load functions
if [ -f "$SINGULARITY_libexecdir/singularity/functions" ]; then
    . "$SINGULARITY_libexecdir/singularity/functions"
else
    echo "Error loading functions: $SINGULARITY_libexecdir/singularity/functions"
    exit 1
fi

if [ ! -d "${SINGULARITY_MOUNTPOINT}" ]; then
    message ERROR "The mount point does not exist: ${SINGULARITY_MOUNTPOINT}\n"
    ABORT 255
fi

if ! which tar >/dev/null; then
    message ERROR "Could not find the program: tar\n"
    ABORT 255
fi


case "$SINGULARITY_COMMAND" in
<<<<<<< HEAD
    image.import)
        exec tar xf - -C "$SINGULARITY_MOUNTPOINT"
=======
    image.import) 
        if [ -n "${SINGULARITY_IMPORT_FILE:-}" ]; then
            exec zcat "${SINGULARITY_IMPORT_FILE}" | tar --ignore-failed-read -xf - -C "$SINGULARITY_MOUNTPOINT"
        else
            exec tar --ignore-failed-read -xf - -C "$SINGULARITY_MOUNTPOINT"
        fi
>>>>>>> 83ceb6c4
    ;;
    image.export)
        if [ -n "${SINGULARITY_EXPORT_FILE:-}" ]; then
            exec tar --ignore-failed-read -cf - -C "$SINGULARITY_MOUNTPOINT" . > "${SINGULARITY_EXPORT_FILE}"
        else
            exec tar --ignore-failed-read -cf - -C "$SINGULARITY_MOUNTPOINT" .
        fi
    ;;
    *)
        message ERROR "Unknown image class command\n"
        ABORT 255
    ;;
esac<|MERGE_RESOLUTION|>--- conflicted
+++ resolved
@@ -38,17 +38,12 @@
 
 
 case "$SINGULARITY_COMMAND" in
-<<<<<<< HEAD
-    image.import)
-        exec tar xf - -C "$SINGULARITY_MOUNTPOINT"
-=======
     image.import) 
         if [ -n "${SINGULARITY_IMPORT_FILE:-}" ]; then
             exec zcat "${SINGULARITY_IMPORT_FILE}" | tar --ignore-failed-read -xf - -C "$SINGULARITY_MOUNTPOINT"
         else
             exec tar --ignore-failed-read -xf - -C "$SINGULARITY_MOUNTPOINT"
         fi
->>>>>>> 83ceb6c4
     ;;
     image.export)
         if [ -n "${SINGULARITY_EXPORT_FILE:-}" ]; then
