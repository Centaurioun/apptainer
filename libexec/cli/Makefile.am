cliexecdir = $(libexecdir)/singularity/cli

<<<<<<< HEAD
dist_cliexec_SCRIPTS = bootstrap.exec build.exec check.exec copy.exec create.exec exec.exec \
                       expand.exec export.exec help.exec import.exec inspect.exec  \
                       mount.exec pull.exec run.exec shell.exec test.exec \
                       selftest.exec action_argparser.sh
=======
dist_cliexec_SCRIPTS = apps.exec bootstrap.exec check.exec copy.exec create.exec \
                       exec.exec expand.exec export.exec help.exec import.exec inspect.exec \
                       mount.exec pull.exec run.exec shell.exec selftest.exec \
                       test.exec start.exec list.exec stop.exec stop-all.exec action_argparser.sh
>>>>>>> 1bee74d2

dist_cliexec_DATA = apps.help bootstrap.help check.help copy.help create.help \
                    exec.help expand.help export.help import.help inspect.help mount.help \
                    pull.help run.help shell.help singularity.help test.help start.help \
                    list.help stop.help stop-all.help

MAINTAINERCLEANFILES = Makefile.in<|MERGE_RESOLUTION|>--- conflicted
+++ resolved
@@ -1,16 +1,10 @@
 cliexecdir = $(libexecdir)/singularity/cli
 
-<<<<<<< HEAD
-dist_cliexec_SCRIPTS = bootstrap.exec build.exec check.exec copy.exec create.exec exec.exec \
-                       expand.exec export.exec help.exec import.exec inspect.exec  \
+dist_cliexec_SCRIPTS = apps.exec bootstrap.exec build.exec check.exec copy.exec create.exec \
+                       exec.exec expand.exec export.exec help.exec import.exec inspect.exec  \
                        mount.exec pull.exec run.exec shell.exec test.exec \
-                       selftest.exec action_argparser.sh
-=======
-dist_cliexec_SCRIPTS = apps.exec bootstrap.exec check.exec copy.exec create.exec \
-                       exec.exec expand.exec export.exec help.exec import.exec inspect.exec \
-                       mount.exec pull.exec run.exec shell.exec selftest.exec \
-                       test.exec start.exec list.exec stop.exec stop-all.exec action_argparser.sh
->>>>>>> 1bee74d2
+                       selftest.exec start.exec list.exec stop.exec stop-all.exec \
+                       action_argparser.sh
 
 dist_cliexec_DATA = apps.help bootstrap.help check.help copy.help create.help \
                     exec.help expand.help export.help import.help inspect.help mount.help \
