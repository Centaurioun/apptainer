#!/bin/sh -
#
# Singularity core libs system configuration detection
#
set -e

config_add_def PACKAGE_NAME \"singularity\"
config_add_def PACKAGE_TARNAME \"singularity\"
config_add_def PACKAGE_VERSION \"3.0\"
config_add_def PACKAGE_STRING \"singularity 3.0\"
config_add_def PACKAGE_BUGREPORT \"gmkurtzer@gmail.com\"
config_add_def PACKAGE_URL \"\"

config_add_def BUILDDIR \"$builddir\"
config_add_def PREFIX \"$prefix\"
config_add_def EXECPREFIX PREFIX
config_add_def BINDIR EXECPREFIX \"/bin\"
config_add_def LIBEXECDIR EXECPREFIX \"/libexec\"
config_add_def SBINDIR LIBEXECDIR \"/singularity/bin\"
config_add_def DATAROOTDIR PREFIX \"/share\"
config_add_def DATADIR DATAROOTDIR
config_add_def SYSCONFDIR PREFIX \"/etc\"
config_add_def SHAREDSTARTEDIR PREFIX \"/com\"
config_add_def LOCALSTATEDIR PREFIX \"/var\"
config_add_def INCLUDEDIR PREFIX \"/include\"
config_add_def OLDINCLUDEDIR \"/usr/include\"
config_add_def DOCDIR DATAROOTDIR \"/doc/\" PACKAGE_TARNAME
config_add_def INFODIR DATAROOTDIR \"/info\"
config_add_def HTMLDIR DOCDIR
config_add_def DVIDIR DOCDIR
config_add_def PDFDIR DOCDIR
config_add_def PSDIR DOCDIR
config_add_def LIBDIR EXECPREFIX \"/lib\"
config_add_def LOCALEDIR DATAROOTDIR \"/locale\"
config_add_def MANDIR DATAROOTDIR \"/man\"

# config_add_def SINGULARITY_USERNS 1
# config_add_def DISABLE_SUID 1

config_add_def CONTAINER_MOUNTDIR LOCALSTATEDIR \"/singularity/mnt/container\"
config_add_def CONTAINER_FINALDIR LOCALSTATEDIR \"/singularity/mnt/final\"
config_add_def CONTAINER_OVERLAY LOCALSTATEDIR \"/singularity/mnt/overlay\"
config_add_def SESSIONDIR LOCALSTATEDIR \"/singularity/mnt/session\"



########################
# ns: CLONE_NEWPID
########################
printf " checking: namespace: CLONE_NEWPID... "
if ! printf "#define _GNU_SOURCE\n#include <sched.h>\nint main() { unshare(CLONE_NEWPID); }" | \
   $tgtcc -x c -o /dev/null - >/dev/null 2>&1; then
	echo "no"
else
	echo "yes"
	config_add_def NS_CLONE_NEWPID 1
fi

########################
# ns: CLONE_FS
########################
printf " checking: namespace: CLONE_FS... "
if ! printf "#define _GNU_SOURCE\n#include <sched.h>\nint main() { unshare(CLONE_FS); }" | \
   $tgtcc -x c -o /dev/null - >/dev/null 2>&1; then
	echo "no"
else
	echo "yes"
	config_add_def NS_CLONE_FS 1
fi

########################
# ns: CLONE_NEWNS
########################
printf " checking: namespace: CLONE_NEWNS... "
if ! printf "#define _GNU_SOURCE\n#include <sched.h>\nint main() { unshare(CLONE_NEWNS); }" | \
   $tgtcc -x c -o /dev/null - >/dev/null 2>&1; then
	echo "no"
	echo
	echo "This host does not support the CLONE_NEWNS (mount) namespace flag! You"
	echo "really really really don't want to run Singularity containers without a"
	echo "Separate mount name namespace!"
	echo
	exit 2
else
	echo "yes"
	config_add_def NS_CLONE_NEWNS 1
fi

########################
# ns: CLONE_NEWUSER
########################
printf " checking: namespace: CLONE_NEWUSER... "
if ! printf "#define _GNU_SOURCE\n#include <sched.h>\nint main() { unshare(CLONE_NEWUSER); }" | \
   $tgtcc -x c -o /dev/null - >/dev/null 2>&1; then
	echo "no"
else
	echo "yes"
	config_add_def NS_CLONE_NEWUSER 1
fi

########################
# ns: CLONE_NEWIPC
########################
printf " checking: namespace: CLONE_NEWIPC... "
if ! printf "#define _GNU_SOURCE\n#include <sched.h>\nint main() { unshare(CLONE_NEWIPC); }" | \
   $tgtcc -x c -o /dev/null - >/dev/null 2>&1; then
	echo "no"
else
	echo "yes"
	config_add_def NS_CLONE_NEWIPC 1
fi

########################
# ns: CLONE_NEWNET
########################
printf " checking: namespace: CLONE_NEWNET... "
if ! printf "#define _GNU_SOURCE\n#include <sched.h>\nint main() { unshare(CLONE_NEWNET); }" | \
   $tgtcc -x c -o /dev/null - >/dev/null 2>&1; then
	echo "no"
else
	echo "yes"
	config_add_def NS_CLONE_NEWNET 1
fi

########################
# ns: CLONE_NEWUTS
########################
printf " checking: namespace: CLONE_NEWUTS... "
if ! printf "#define _GNU_SOURCE\n#include <sched.h>\nint main() { unshare(CLONE_NEWUTS); }" | \
   $tgtcc -x c -o /dev/null - >/dev/null 2>&1; then
	echo "no"
else
	echo "yes"
	config_add_def NS_CLONE_NEWUTS 1
fi

########################
# ns: CLONE_NEWCGROUP
########################
printf " checking: namespace: CLONE_NEWCGROUP... "
if ! printf "#define _GNU_SOURCE\n#include <sched.h>\nint main() { unshare(CLONE_NEWCGROUP); }" | \
   $tgtcc -x c -o /dev/null - >/dev/null 2>&1; then
    echo "no"
else
    echo "yes"
    config_add_def NS_CLONE_NEWCGROUP 1
fi

########################
# feature: NO_NEW_PRIVS
########################
printf " checking: feature: NO_NEW_PRIVS... "
nnp_c=`mktemp -t nnp_c_XXXXXX`
cat > $nnp_c << "EOF"
#include <sys/prctl.h>
#ifndef PR_SET_NO_NEW_PRIVS
# define PR_SET_NO_NEW_PRIVS 38
# define PR_GET_NO_NEW_PRIVS 39
#endif
int main() {
  if( prctl(PR_SET_NO_NEW_PRIVS, 1, 0, 0, 0) != 0 ) { return 1; }
  if( prctl(PR_GET_NO_NEW_PRIVS, 0, 0, 0, 0) != 1 ) { return 1; }
  return 0;
}
EOF
if ! $tgtcc -x c -o /tmp/nnp_c ${nnp_c} >/dev/null 2>&1; then
	echo "no"
    echo "ERROR: Failed to compile NO_NEW_PRIVS test"
    exit 2;
else
    if ! /tmp/nnp_c; then
        echo "ERROR: Kernel does not support NO_NEW_PRIVS. Updated Kernel is required."
        /bin/rm -f ${nnp_c} /tmp/nnp_c
        exit 2;
    else
	echo "yes"
	config_add_def SINGULARITY_NO_NEW_PRIVS 1
<<<<<<< HEAD
=======
    fi
>>>>>>> 073032d5
fi
/bin/rm -f ${nnp_c} /tmp/nnp_c

########################
# feature: MS_SLAVE
########################
printf " checking: feature: MS_SLAVE... "
if ! printf "#include <sys/mount.h>\n#ifndef MS_SLAVE\n#error failed\n#endif\nint main() { }" | \
   $tgtcc -x c -o /dev/null - >/dev/null 2>&1; then
	echo "no"
else
	echo "yes"
	config_add_def SINGULARITY_MS_SLAVE 1
fi

########################
# feature: MS_REC
########################
printf " checking: feature: MS_REC... "
if ! printf "#include <sys/mount.h>\n#ifndef MS_REC\n#error failed\n#endif\nint main() { }" | \
   $tgtcc -x c -o /dev/null - >/dev/null 2>&1; then
	echo "no"
	echo
	echo "This host does not support the MS_REC mount option!"
	echo
	exit 2
else
	echo "yes"
fi

########################
# feature: MS_PRIVATE
########################
printf " checking: feature: MS_PRIVATE... "
if ! printf "#include <sys/mount.h>\n#ifndef MS_PRIVATE\n#error failed\n#endif\nint main() { }" | \
   $tgtcc -x c -o /dev/null - >/dev/null 2>&1; then
	tgtstatic=0
	echo "no"
	echo
	echo "This host does not support the MS_PRIVATE mount option!"
	echo
	exit 2
else
	echo "yes"
fi

########################
# user capabilities
########################
printf " checking: user capabilities... "
if ! printf "#include <sys/prctl.h>\n#ifndef PR_CAP_AMBIENT\n#error failed\n#endif\nint main() { }" | \
   $tgtcc -x c -o /dev/null - >/dev/null 2>&1; then
	echo "no"
else
	echo "yes"
	config_add_def USER_CAPABILITIES 1
fi

########################
# linux/securebits.h
########################
printf " checking: header linux/securebits.h... "
if ! printf "#include <linux/securebits.h>\nint main() { }" | \
   $tgtcc -x c -o /dev/null - >/dev/null 2>&1; then
	echo "no"
else
	echo "yes"
	config_add_def SINGULARITY_SECUREBITS 1
fi

########################
# linux/capability.h
########################
printf " checking: header linux/capability.h... "
if ! printf "#include <linux/capability.h>\nint main() { }" | \
   $tgtcc -x c -o /dev/null - >/dev/null 2>&1; then
	echo "no"
	echo
	echo "linux/capability.h header not found, requires kernel headers installation."
	echo
	exit 2
else
	echo "yes"
fi

########################
# function setns
########################
printf " checking: function setns... "
symb=`nm -g \`$tgtcc --print-file-name=libc.a\` 2>/dev/null | awk '$2 == "T" && $3 == "setns" {print $3}'`
if [ "X$symb" = "Xsetns" ]; then
	echo "yes"
else
	echo "no"
	config_add_def SINGULARITY_NO_SETNS 1
	if ! test -d "/proc/self/ns"; then
		echo "WARNING: instance feature is disabled due to lack of kernel support"
		echo
	else
		config_add_def SINGULARITY_SETNS_SYSCALL 1
	fi
fi

########################
# libssl dev
########################
printf " checking: libssl+headers... "
if ! printf "#include <openssl/sha.h>\nint main() { }" | \
   $tgtcc -x c -o /dev/null -lcrypto - >/dev/null 2>&1; then
	tgtstatic=0
	echo "no"
	echo
	echo "Unable to find the libssl, need package openssl-devel (libssl-dev on Debian/Ubuntu)"
	echo
	exit 2
else
	echo "yes"
fi

########################
# libuuid dev
########################
printf " checking: libuuid+headers... "
if ! printf "#include <uuid/uuid.h>\nint main() { }" | \
   $tgtcc -x c -o /dev/null -luuid - >/dev/null 2>&1; then
	tgtstatic=0
	echo "no"
	echo
	echo "unable to find the libuuid, need package libuuid-devel (uuid-dev on Debian/Ubuntu)"
	echo
	exit 2
else
	echo "yes"
fi

echo "INFO: userns and disable_suid are disabled. (mchecks/base.chk)"<|MERGE_RESOLUTION|>--- conflicted
+++ resolved
@@ -175,10 +175,7 @@
     else
 	echo "yes"
 	config_add_def SINGULARITY_NO_NEW_PRIVS 1
-<<<<<<< HEAD
-=======
     fi
->>>>>>> 073032d5
 fi
 /bin/rm -f ${nnp_c} /tmp/nnp_c
 
